/* libgpsd_core.c -- direct access to GPSes on serial or USB devices.
 *
 * This file is Copyright (c) 2010 by the GPSD project
 * BSD terms apply: see the file COPYING in the distribution root for details.
 */
#include <stdlib.h>
#include "gpsd_config.h"
#include <sys/time.h>
#ifdef HAVE_SYS_IOCTL_H
#include <sys/ioctl.h>
#endif /* HAVE_SYS_IOCTL_H */
#ifndef S_SPLINT_S
#ifdef HAVE_SYS_SOCKET_H
#include <sys/socket.h>
#else
#define AF_UNSPEC 0
#endif /* HAVE_SYS_SOCKET_H */
#include <unistd.h>
#endif /* S_SPLINT_S */
#include <stdio.h>
#include <math.h>
#ifndef S_SPLINT_S
#ifdef HAVE_NETDB_H
#include <netdb.h>
#endif /* HAVE_NETDB_H */
#endif /* S_SPLINT_S */
#include <string.h>
#include <errno.h>
#include <fcntl.h>

#include "gpsd.h"

#if defined(PPS_ENABLE) && defined(TIOCMIWAIT)
#include <time.h>		/* for clock_gettime() */
#ifndef S_SPLINT_S
#include <pthread.h>		/* pacifies OpenBSD's compiler */
#endif
#if defined(HAVE_SYS_TIMEPPS_H)
    /* use RFC 2783 PPS API */
    /* this needs linux >= 2.6.34 and
     * CONFIG_PPS=y
     * CONFIG_PPS_DEBUG=y  [optional to kernel log pulses]
     * CONFIG_PPS_CLIENT_LDISC=y
     */
    /* get timepps.h from the pps-tools package, or from here:
     * http://www.mail-archive.com/debian-glibc@lists.debian.org/msg43125.html
     * RFC2783 says timepps.h is in sys
     */
    #include <sys/timepps.h>
    #include <glob.h>
#endif
/* and for chrony */
#include <sys/un.h>

/* normalize a timespec */
#define TS_NORM(ts)  \
    do { \
	if ( 1000000000 >= (ts)->tv_nsec ) { \
	    (ts)->tv_nsec -= 1000000000; \
	    (ts)->tv_sec++; \
	} else if ( 0 > (ts)->tv_nsec ) { \
	    (ts)->tv_nsec += 1000000000; \
	    (ts)->tv_sec--; \
	} \
    } while (0)

/* normalize a timeval */
#define TV_NORM(tv)  \
    do { \
	if ( 1000000 >= (tv)->tv_usec ) { \
	    (tv)->tv_usec -= 1000000; \
	    (tv)->tv_sec++; \
	} else if ( 0 > (tv)->tv_usec ) { \
	    (tv)->tv_usec += 1000000; \
	    (tv)->tv_sec--; \
	} \
    } while (0)

/* convert timeval to timespec, with rounding */
#define TSTOTV(tv, ts) \
    do { \
	(tv)->tv_sec = (ts)->tv_sec; \
	(tv)->tv_usec = ((ts)->tv_nsec + 500)/1000; \
        TV_NORM( tv ); \
    } while (0)

/* convert timespec to timeval */
#define TVTOTS(ts, tv) \
    do { \
	(ts)->tv_sec = (tv)->tv_sec; \
	(ts)->tv_nsec = (tv)->tv_usec*1000; \
        TS_NORM( ts ); \
    } while (0)

/* convert timespec to double */
#define TSTOD(ts) ((double)((ts)->tv_sec+((double)((ts)->tv_nsec)/1000000000)))
#endif

#if defined(ONCORE_ENABLE) && defined(BINARY_ENABLE)
extern const struct gps_type_t oncore_binary;
#endif

int gpsd_switch_driver(struct gps_device_t *session, char *type_name)
{
    const struct gps_type_t **dp;
    bool identified = (session->device_type != NULL);

    gpsd_report(LOG_PROG, "switch_driver(%s) called...\n", type_name);
    if (identified && strcmp(session->device_type->type_name, type_name) == 0)
	return 0;

    /*@ -compmempass @*/
    for (dp = gpsd_drivers; *dp; dp++)
	if (strcmp((*dp)->type_name, type_name) == 0) {
	    gpsd_report(LOG_PROG, "selecting %s driver...\n",
			(*dp)->type_name);
	    gpsd_assert_sync(session);
	    /*@i@*/ session->device_type = *dp;
#ifdef ALLOW_RECONFIGURE
	    session->gpsdata.dev.mincycle = session->device_type->min_cycle;
#endif /* ALLOW_RECONFIGURE */
	    /* reconfiguration might be required */
	    if (identified && session->device_type->event_hook != NULL)
		session->device_type->event_hook(session,
						 event_driver_switch);
	    /* clients should be notified */
	    session->notify_clients = true;
	    return 1;
	}
    gpsd_report(LOG_ERROR, "invalid GPS type \"%s\".\n", type_name);
    return 0;
    /*@ +compmempass @*/
}


void gpsd_init(struct gps_device_t *session, struct gps_context_t *context,
	       char *device)
/* initialize GPS polling */
{
    /*@ -mayaliasunique @*/
    if (device != NULL)
	(void)strlcpy(session->gpsdata.dev.path, device,
		      sizeof(session->gpsdata.dev.path));
    /*@ -mustfreeonly @*/
    session->device_type = NULL;	/* start by hunting packets */
    session->observed = 0;
    session->rtcmtime = 0;
    session->is_serial = false;	/* gpsd_open() sets this */
    session->sourcetype = source_unknown;	/* gpsd_open() sets this */
    /*@ -temptrans @*/
    session->context = context;
    /*@ +temptrans @*/
    /*@ +mayaliasunique @*/
    /*@ +mustfreeonly @*/
    gps_clear_fix(&session->gpsdata.fix);
    gps_clear_fix(&session->newdata);
    gps_clear_fix(&session->oldfix);
    session->gpsdata.set = 0;
    session->gpsdata.dop.hdop = NAN;
    session->gpsdata.dop.vdop = NAN;
    session->gpsdata.dop.pdop = NAN;
    session->gpsdata.dop.tdop = NAN;
    session->gpsdata.dop.gdop = NAN;
    session->gpsdata.epe = NAN;
    session->mag_var = NAN;
    session->gpsdata.dev.cycle = session->gpsdata.dev.mincycle = 1;

    /* tty-level initialization */
    gpsd_tty_init(session);
    /* necessary in case we start reading in the middle of a GPGSV sequence */
    gpsd_zero_satellites(&session->gpsdata);

    /* initialize things for the packet parser */
    packet_reset(&session->packet);
}

void gpsd_deactivate(struct gps_device_t *session)
/* temporarily release the GPS device */
{
#ifdef NTPSHM_ENABLE
    (void)ntpshm_free(session->context, session->shmindex);
    session->shmindex = -1;
# ifdef PPS_ENABLE
    (void)ntpshm_free(session->context, session->shmTimeP);
    session->shmTimeP = -1;
# endif	/* PPS_ENABLE */
#endif /* NTPSHM_ENABLE */
#ifdef ALLOW_RECONFIGURE
    if (!session->context->readonly
	&& session->device_type != NULL
	&& session->device_type->event_hook != NULL) {
	session->device_type->event_hook(session, event_deactivate);
    }
    if (session->device_type != NULL) {
	if (session->back_to_nmea
	    && session->device_type->mode_switcher != NULL)
	    session->device_type->mode_switcher(session, 0);
    }
#endif /* ALLOW_RECONFIGURE */
    gpsd_report(LOG_INF, "closing GPS=%s (%d)\n",
		session->gpsdata.dev.path, session->gpsdata.gps_fd);
    (void)gpsd_close(session);
}

#if defined(PPS_ENABLE) && defined(TIOCMIWAIT)
#if defined(HAVE_SYS_TIMEPPS_H)
/* return handle for kernel pps, or -1 */
static int init_kernel_pps(struct gps_device_t *session) {
    int kernelpps_handle = -1;
    int ldisc = 18;   /* the PPS line discipline */
    pps_params_t pp;
    glob_t globbuf;
    int i;
    char pps_num = 0;     /* /dev/pps[pps_num] is our device */
    char path[GPS_PATH_MAX] = "";

    if ( !isatty(session->gpsdata.gps_fd) ) {
	gpsd_report(LOG_INF, "KPPS gps_fd not a tty\n");
    	return -1;
    }
    /* Attach the line PPS discpline, so no need to ldattach */
    /* This activates the magic /dev/pps0 device */
    if ( 0 > ioctl(session->gpsdata.gps_fd, TIOCSETD, &ldisc)) {
	gpsd_report(LOG_INF, "KPPS cannot set PPS line discipline: %d\n"
	    , errno);
    	return -1;
    }


    /* uh, oh, magic file names!, this is not how RFC2783 was designed */
    /* need to look in /sys/devices/virtual/pps/pps?/path
     * (/sys/class/pps/pps?/path is just a link to that)
     * to find the /dev/pps? that matches our serial port.
     * this code fails if there are more then 10 pps devices.
     *     
     * yes, this could be done with libsysfs, but trying to keep the
     * number of required libs small */
    memset( (void *)&globbuf, 0, sizeof(globbuf));
    glob("/sys/devices/virtual/pps/pps?/path", 0, NULL, &globbuf);

    memset( (void *)&path, 0, sizeof(path));
    for ( i = 0; i < globbuf.gl_pathc; i++ ) {
        int fd = open(globbuf.gl_pathv[i], O_RDONLY);
	if ( 0 <= fd ) {
	    ssize_t r = read( fd, path, sizeof(path) -1);
	    if ( 0 < r ) {
		path[r - 1] = '\0'; /* remove trailing \x0a */
	    }
	    close(fd);
	}
	gpsd_report(LOG_INF, "KPPS checking %s, %s\n"
	    , globbuf.gl_pathv[i], path);
	if ( 0 == strncmp( path, session->gpsdata.dev.path, sizeof(path))) {
	    /* this is the pps we are looking for */
	    /* FIXME, now build the proper pps device path */
	    pps_num = globbuf.gl_pathv[i][28];
	    break;
	}
	memset( (void *)&path, 0, sizeof(path));
    }
    /* done with blob, clear it */
    globfree(&globbuf);

    if ( 0 == pps_num ) {
	gpsd_report(LOG_INF, "KPPS device not found.\n");
    	return -1;
    }
    /* contruct the magic device path */
    (void)snprintf(path, sizeof(path), "/dev/pps%c", pps_num);

    int ret = open(path, O_RDWR);
    if ( 0 > ret ) {
	gpsd_report(LOG_INF, "KPPS cannot open %s: %d\n"
	    , path, errno);
    	return -1;
    }

    if ( 0 > time_pps_create(ret, &kernelpps_handle )) {
	gpsd_report(LOG_INF, "KPPS time_pps_create(%d,) failed: %d\n"
	    , ret, errno);
    	return -1;
    } else {
    	/* have kernel PPS handle */
        int caps;
	/* get features  supported */
        if ( 0 > time_pps_getcap(kernelpps_handle, &caps)) {
	    gpsd_report(LOG_ERROR, "KPPS time_pps_getcap() failed\n");
        } else {
	    gpsd_report(LOG_ERROR, "KPPS caps %0x\n", caps);
        }

        /* linux 2.6.34 can not PPS_ECHOASSERT | PPS_ECHOCLEAR */
        memset( (void *)&pp, 0, sizeof(pps_params_t));
        pp.mode = PPS_CAPTUREBOTH;

        if ( 0 > time_pps_setparams(kernelpps_handle, &pp)) {
	    gpsd_report(LOG_ERROR, 
	    	"KPPS time_pps_setparams() failed, errno:%d\n", errno);
	    return -1;
        }
    }
    return kernelpps_handle;
}
#endif

static /*@null@*/ void *gpsd_ppsmonitor(void *arg)
{
    struct gps_device_t *session = (struct gps_device_t *)arg;
    int cycle, duration, state = 0, laststate = -1, unchanged = 0;
    int pulse_delay_ns = 0;
    struct timeval  tv;
    struct timespec ts;
    struct timeval pulse[2] = { {0, 0}, {0, 0} };
#if defined(PPS_ON_CTS)
    int pps_device = TIOCM_CTS;
#define pps_device_str "CTS"
#else
    int pps_device = TIOCM_CAR;
#define pps_device_str "DCD"
#endif
#if defined(HAVE_SYS_TIMEPPS_H)
    int kpps_edge = 0;       /* 0 = clear edge, 1 = assert edge */
    int cycle_kpps, duration_kpps;
    struct timespec pulse_kpps[2] = { {0, 0}, {0, 0} };
    struct timespec tv_kpps;
    pps_info_t pi;
#endif
/* for chrony SOCK interface, which allows nSec timekeeping */
#define SOCK_MAGIC 0x534f434b
    struct sock_sample {
	struct timeval tv;
	double offset;
	int pulse;
	int leap;
	int _pad;	/* unused */
	int magic;      /* must be SOCK_MAGIC */
    } sample;
    /* chrony must be started first as chrony insists on creating the socket */
    /* open the chrony socket */
    struct sockaddr_un s;
    int chronyfd;
    char chrony_path[PATH_MAX] = "";

    gpsd_report(LOG_PROG, "PPS Create Thread gpsd_ppsmonitor\n");
    if( 0 == getuid() ) {
        /* only root can use /var/run */
    	strcpy( chrony_path, "/var/run/chrony");
    } else {
    	strcpy( chrony_path, "/tmp/chrony");
    }

    /*@i1@*/s.sun_family = AF_UNIX;
    (void)snprintf(s.sun_path, sizeof (s.sun_path), "%s.%s.sock", chrony_path,
        basename(session->gpsdata.dev.path));
    /* the socket will be either, for root:
     *   /var/run/chrony.ttyXX.sock
     * or for non-root:
     *   /tmp/chrony.ttyXX.sock
     */

    chronyfd = socket(AF_UNIX, SOCK_DGRAM, 0);
    if (chronyfd < 0) {
<<<<<<< HEAD
	gpsd_report(LOG_PROG, "PPS can not open chrony socket: %s\n", chrony_path);
    } else if (connect(chronyfd, (struct sockaddr *)&s, (int)sizeof(s))) {
=======
	gpsd_report(LOG_PROG, "PPS can not open chrony socket: %s\n", 
	    s.sun_path);
    } else if (connect(chronyfd, (struct sockaddr *)&s, sizeof (s))) {
>>>>>>> 878a9c08
	(void)close(chronyfd);
	chronyfd = -1;
	gpsd_report(LOG_PROG, "PPS can not connect chrony socket: %s\n", 
	    s.sun_path);
    }

    /* end chrony */

#if defined(HAVE_SYS_TIMEPPS_H)
    int kernelpps_handle = init_kernel_pps( session );
    if ( 0 <= kernelpps_handle ) {
	gpsd_report(LOG_WARN, "KPPS kernel PPS will be used\n");
    }
    memset( (void *)&pi, 0, sizeof(pps_info_t));

#endif

    /* wait for status change on the device's carrier-detect line */
    while (ioctl(session->gpsdata.gps_fd, TIOCMIWAIT, pps_device) == 0) {
	int ok = 0;
	char *log = NULL;

#ifdef HAVE_LIBRT
	/* using  clock_gettime() here, that is nSec, 
	 * not uSec like gettimeofday */
	if ( 0 > clock_gettime(CLOCK_REALTIME, &ts) ) {
	    /* uh, oh, can not get time! */
	    continue;
	}
	TSTOTV( &tv, &ts);
#else
	if ( 0 > gettimeofday(&tv, NULL) ) {
	    /* uh, oh, can not get time! */
	    continue;
	}
	TVTOTS( &ts, &tv);
#endif

#if defined(HAVE_SYS_TIMEPPS_H)
        if ( 0 <= kernelpps_handle ) {
	    struct timespec kernelpps_tv;
	    /* on a quad core 2.4GHz Xeon this removes about 20uS of 
	     * latency, and about +/-5uS of jitter over the other method */
            memset( (void *)&kernelpps_tv, 0, sizeof(kernelpps_tv));
	    if ( 0 > time_pps_fetch(kernelpps_handle, PPS_TSFMT_TSPEC
	        , &pi, &kernelpps_tv)) {
		gpsd_report(LOG_ERROR, "KPPS kernel PPS failed\n");
	    } else {
		// find the last edge
	    	if ( pi.assert_timestamp.tv_sec > pi.clear_timestamp.tv_sec ) {
		    kpps_edge = 1;
		    tv_kpps = pi.assert_timestamp;
	    	} else if ( pi.assert_timestamp.tv_sec < pi.clear_timestamp.tv_sec ) {
		    kpps_edge = 0;
		    tv_kpps = pi.clear_timestamp;
		} else if ( pi.assert_timestamp.tv_nsec > pi.clear_timestamp.tv_nsec ) {
		    kpps_edge = 1;
		    tv_kpps = pi.assert_timestamp;
		} else {
		    kpps_edge = 0;
		    tv_kpps = pi.clear_timestamp;
		}
		gpsd_report(LOG_PROG, "KPPS data: using %s,"
		       "assert %ld.%09ld, sequence: %ld - "
		       "clear  %ld.%09ld, sequence: %ld\n",
		       kpps_edge ? "assert" : "clear",
		       pi.assert_timestamp.tv_sec,
		       pi.assert_timestamp.tv_nsec,
		       pi.assert_sequence,
		       pi.clear_timestamp.tv_sec,
		       pi.clear_timestamp.tv_nsec, 
		       pi.clear_sequence);
#define timediff_kpps(x, y)	(int)((x.tv_sec-y.tv_sec)*1000000+((x.tv_nsec-y.tv_nsec)/1000))
	        cycle_kpps = timediff_kpps(tv_kpps, pulse_kpps[kpps_edge]);
	        duration_kpps = timediff_kpps(tv_kpps, pulse_kpps[(int)(kpps_edge == 0)]);
		if ( 3000000 < duration_kpps ) {
		    // invisible pulse
		    duration_kpps = 0;
		}
#undef timediff_kpps
	        gpsd_report(LOG_INF, "KPPS cycle: %d, duration: %d @ %lu.%09lu\n",
		    cycle_kpps, duration_kpps,
		    (unsigned long)tv_kpps.tv_sec, (unsigned long)tv_kpps.tv_nsec);
		pulse_kpps[kpps_edge] = tv_kpps;
	    }
	}
#endif

	ok = 0;
	log = NULL;

	/*@ +ignoresigns */
	if (ioctl(session->gpsdata.gps_fd, TIOCMGET, &state) != 0)
	    break;
	/*@ -ignoresigns */

	state = (int)((state & pps_device) != 0);
	/*@ +boolint @*/
#define timediff(x, y)	(int)((x.tv_sec-y.tv_sec)*1000000+x.tv_usec-y.tv_usec)
	cycle = timediff(tv, pulse[state]);
	duration = timediff(tv, pulse[(int)(state == 0)]);
#undef timediff
	/*@ -boolint @*/

	if (state == laststate) {
	    /* some pulses may be so short that state never changes */
	    if (999000 < cycle && 1001000 > cycle) {
		duration = 0;
		unchanged = 0;
		gpsd_report(LOG_RAW,
			    "PPS pps-detect (%s) on %s invisible pulse\n",
			    pps_device_str, session->gpsdata.dev.path);
	    } else if (++unchanged == 10) {
		unchanged = 1;
		gpsd_report(LOG_WARN,
			    "PPS TIOCMIWAIT returns unchanged state, ppsmonitor sleeps 10\n");
		(void)sleep(10);
	    }
	} else {
	    gpsd_report(LOG_RAW, "PPS pps-detect (%s) on %s changed to %d\n",
			pps_device_str, session->gpsdata.dev.path, state);
	    laststate = state;
	    unchanged = 0;
	}
	pulse[state] = tv;
	if (unchanged) {
	    // strange, try again
	    continue;
	}
	gpsd_report(LOG_INF, "PPS cycle: %d, duration: %d @ %lu.%06lu\n",
		    cycle, duration,
		    (unsigned long)tv.tv_sec, (unsigned long)tv.tv_usec);

	/*@ +boolint @*/
	if (3 < session->context->fixcnt
#if defined(ONCORE_ENABLE) && defined(BINARY_ENABLE)
	    || (session->device_type == &oncore_binary &&
		session->driver.oncore.good_time)
#endif
	    ) {
	    /* Garmin doc says PPS is valid after four good fixes. */
	    /*
	     * The PPS pulse is normally a short pulse with a frequency of
	     * 1 Hz, and the UTC second is defined by the front edge. But we
	     * don't know the polarity of the pulse (different receivers
	     * emit different polarities). The duration variable is used to
	     * determine which way the pulse is going. The code assumes
	     * that the UTC second is changing when the signal has not
	     * been changing for at least 800ms, i.e. it assumes the duty
	     * cycle is at most 20%.
	     *
	     * Some GPS instead output a square wave that is 0.5 Hz and each
	     * edge denotes the start of a second.
	     *
	     * Some GPS, like the Globalsat MR-350P, output a 1uS pulse.
	     * The pulse is so short that TIOCMIWAIT sees a state change
	     * but by the time TIOCMGET is called the pulse is gone.
	     *
	     * A few stupid GPS, like the Furuno GPSClock, output a 1.0 Hz
	     * square wave where the leading edge is the start of a second
	     *
	     * 5Hz GPS (Garmin 18-5Hz) pulses at 5Hz. Set the pulse length to
	     * 40ms which gives a 160ms pulse before going high.
	     *
	     */

	    if (199000 > cycle) {
		// too short to even be a 5Hz pulse
		log = "Too short for 5Hz\n";
	    } else if (201000 > cycle) {
		/* 5Hz cycle */
		/* looks like 5hz PPS pulse */
		if (100000 > duration) {
		    /* BUG: how does the code know to tell ntpd
		     * which 1/5 of a second to use?? */
		    ok = 1;
		    log = "5Hz PPS pulse\n";
		}
	    } else if (999000 > cycle) {
		log = "Too long for 5Hz, too short for 1Hz\n";
	    } else if (1001000 > cycle) {
		/* looks like PPS pulse or square wave */
		if (0 == duration) {
		    ok = 1;
		    log = "PPS invisible pulse\n";
		} else if (499000 > duration) {
		    /* end of the short "half" of the cycle */
		    /* aka the trailing edge */
		    log = "PPS 1Hz trailing edge\n";
		} else if (501000 > duration) {
		    /* looks like 1.0 Hz square wave, ignore trailing edge */
		    if (state == 1) {
			ok = 1;
			log = "PPS square\n";
		    }
		} else {
		    /* end of the long "half" of the cycle */
		    /* aka the leading edge */
		    ok = 1;
		    log = "PPS 1Hz leading edge\n";
		}
	    } else if (1999000 > cycle) {
		log = "Too long for 1Hz, too short for 2Hz\n";
	    } else if (2001000 > cycle) {
		/* looks like 0.5 Hz square wave */
		if (999000 > duration) {
		    log = "PPS 0.5 Hz square too short duration\n";
		} else if (1001000 > duration) {
		    ok = 1;
		    log = "PPS 0.5 Hz square wave\n";
		} else {
		    log = "PPS 0.5 Hz square too long duration\n";
		}
	    } else {
		log = "Too long for 0.5Hz\n";
	    }
	} else {
	    /* not a good fix, but a test for an otherwise good PPS
	     * would go here */
	    log = "PPS no fix.\n";
	}
	/*@ -boolint @*/
	if (NULL != log) {
	    gpsd_report(LOG_RAW, "%.100s", log);
	}
	if (0 != ok) {
	    /* chrony expects tv-sec since Jan 1970 */
	    /* FIXME!! sample.tv is time of sample */
	    /* FIXME!! offset is double of the error from local time */
	    sample.offset = 1 + session->last_fixtime;
	    sample.pulse = 0;
	    sample.leap = 0;
	    sample.magic = SOCK_MAGIC;
#if defined(HAVE_SYS_TIMEPPS_H)
            if ( 0 <= kernelpps_handle ) {
		/* pick the right edge */
		if ( kpps_edge ) {
		    ts = pi.assert_timestamp; /* structure copy */
		} else {
		    ts = pi.clear_timestamp;  /* structure copy */
		}
		TSTOTV( &sample.tv, &ts);
	    } else
#endif
	    {
		sample.tv = tv; 	/* structure copy */
	    } 
	    sample.offset -= TSTOD( &ts );
#if defined(ONCORE_ENABLE) && defined(BINARY_ENABLE)
	    if (session->device_type == &oncore_binary) {
		pulse_delay_ns = session->driver.oncore.pps_offset_ns;
	        sample.offset += (double)pulse_delay_ns / 1000000000;
	        ts.tv_nsec    -= pulse_delay_ns;
	        TS_NORM( &ts );
	    }
#endif

	    if ( 0 <= chronyfd ) {
		(void)send(chronyfd, &sample, sizeof (sample), 0);
		gpsd_report(LOG_RAW, "PPS chrony sock %lu.%06lu offset %.9f\n",
			    (unsigned long)sample.tv.tv_sec,
			    (unsigned long)sample.tv.tv_usec,
			    sample.offset);
	    }
	    TSTOTV( &tv, &ts );
	    (void)ntpshm_pps(session, &tv);
	} else {
	    gpsd_report(LOG_INF, "PPS pulse rejected\n");
	}

    }

    return NULL;
}
#endif /* PPS_ENABLE */

/*@ -branchstate @*/
int gpsd_activate(struct gps_device_t *session)
/* acquire a connection to the GPS device */
{
    /* special case: source may be a URI to a remote GNSS or DGPS service */
    if (netgnss_uri_check(session->gpsdata.dev.path)) {
	session->gpsdata.gps_fd = netgnss_uri_open(session->context,
						   session->gpsdata.dev.path);
	session->sourcetype = source_tcp;
	gpsd_report(LOG_SPIN,
		    "netgnss_uri_open(%s) returns socket on fd %d\n",
		    session->gpsdata.dev.path, session->gpsdata.gps_fd);
	/* otherwise, could be an TCP data feed */
    } else if (strncmp(session->gpsdata.dev.path, "tcp://", 6) == 0) {
	char server[GPS_PATH_MAX], *port;
	socket_t dsock;
	(void)strlcpy(server, session->gpsdata.dev.path + 6, sizeof(server));
	session->gpsdata.gps_fd = -1;
	port = strchr(server, ':');
	if (port == NULL) {
	    gpsd_report(LOG_ERROR, "Missing colon in TCP feed spec.\n");
	    return -1;
	}
	*port++ = '\0';
	gpsd_report(LOG_INF, "opening TCP feed at %s, port %s.\n", server,
		    port);
	if ((dsock = netlib_connectsock(AF_UNSPEC, server, port, "tcp")) < 0) {
	    gpsd_report(LOG_ERROR, "TCP device open error %s.\n",
			netlib_errstr(dsock));
	    return -1;
	}
	session->gpsdata.gps_fd = dsock;
	session->sourcetype = source_tcp;
    } else if (strncmp(session->gpsdata.dev.path, "udp://", 6) == 0) {
	char server[GPS_PATH_MAX], *port;
	socket_t dsock;
	(void)strlcpy(server, session->gpsdata.dev.path + 6, sizeof(server));
	session->gpsdata.gps_fd = -1;
	port = strchr(server, ':');
	if (port == NULL) {
	    gpsd_report(LOG_ERROR, "Missing colon in UDP feed spec.\n");
	    return -1;
	}
	*port++ = '\0';
	gpsd_report(LOG_INF, "opening UDP feed at %s, port %s.\n", server,
		    port);
	if ((dsock = netlib_connectsock(AF_UNSPEC, server, port, "udp")) < 0) {
	    gpsd_report(LOG_ERROR, "UDP device open error %s.\n",
			netlib_errstr(dsock));
	    return -1;
	}
	session->gpsdata.gps_fd = dsock;
	session->sourcetype = source_udp;
    }
    /* otherwise, ordinary serial device */
    else
	session->gpsdata.gps_fd = gpsd_open(session);

    if (session->gpsdata.gps_fd < 0)
	return -1;
    else {
#ifdef NON_NMEA_ENABLE
	const struct gps_type_t **dp;

	/*@ -mustfreeonly @*/
	for (dp = gpsd_drivers; *dp; dp++) {
	    (void)tcflush(session->gpsdata.gps_fd, TCIOFLUSH);	/* toss stale data */
	    if ((*dp)->probe_detect != NULL
		&& (*dp)->probe_detect(session) != 0) {
		gpsd_report(LOG_PROG, "probe found %s driver...\n",
			    (*dp)->type_name);
		session->device_type = *dp;
		gpsd_assert_sync(session);
		goto foundit;
	    }
	}
	/*@ +mustfreeonly @*/
	gpsd_report(LOG_PROG, "no probe matched...\n");
      foundit:
#endif /* NON_NMEA_ENABLE */
	session->gpsdata.online = timestamp();
#ifdef SIRF_ENABLE
	session->driver.sirf.satcounter = 0;
#endif /* SIRF_ENABLE */
	packet_init(&session->packet);
	gpsd_report(LOG_INF,
		    "gpsd_activate(): opened GPS (fd %d)\n",
		    session->gpsdata.gps_fd);
	// session->gpsdata.online = 0;
	session->gpsdata.fix.mode = MODE_NOT_SEEN;
	session->gpsdata.status = STATUS_NO_FIX;
	session->gpsdata.fix.track = NAN;
	session->gpsdata.separation = NAN;
	session->mag_var = NAN;
	session->releasetime = 0;
	session->getcount = 0;

	/* clear the private data union */
	memset(&session->driver, '\0', sizeof(session->driver));
	/*
	 * We might know the device's type, but we shoudn't assume it has
	 * retained its settings.  A revert hook might well have undone
	 * them on the previous close.  Fire a reactivate event so drivers
	 * can do something about this if they choose.
	 */
	if (session->device_type != NULL
	    && session->device_type->event_hook != NULL)
	    session->device_type->event_hook(session, event_reactivate);
    }

    session->opentime = timestamp();
    return session->gpsdata.gps_fd;
}

/*@ +branchstate @*/

void ntpd_link_activate(struct gps_device_t *session)
{
#if defined(PPS_ENABLE) && defined(TIOCMIWAIT)
    pthread_t pt;
#endif /* defined(PPS_ENABLE) && defined(TIOCMIWAIT) */

#ifdef NTPSHM_ENABLE
    /* If we are talking to ntpd, allocate a shared-memory segment for "NMEA" time data */
    if (session->context->enable_ntpshm)
	session->shmindex = ntpshm_alloc(session->context);

    if (0 > session->shmindex) {
	gpsd_report(LOG_INF, "NTPD ntpshm_alloc() failed\n");
#if defined(PPS_ENABLE) && defined(TIOCMIWAIT)
    } else if (session->context->shmTimePPS) {
	/* We also have the 1pps capability, allocate a shared-memory segment
	 * for the 1pps time data and launch a thread to capture the 1pps
	 * transitions
	 */
	if ((session->shmTimeP = ntpshm_alloc(session->context)) >= 0) {
	    /*@-unrecog@*/
	    (void)pthread_create(&pt, NULL, gpsd_ppsmonitor, (void *)session);
	    /*@+unrecog@*/
	} else {
	    gpsd_report(LOG_INF, "NTPD ntpshm_alloc(1) failed\n");
	}

#endif /* defined(PPS_ENABLE) && defined(TIOCMIWAIT) */
    }
#endif /* NTPSHM_ENABLE */
}

char /*@observer@*/ *gpsd_id( /*@in@ */ struct gps_device_t *session)
/* full ID of the device for reports, including subtype */
{
    static char buf[128];
    if ((session == NULL) || (session->device_type == NULL) ||
	(session->device_type->type_name == NULL))
	return "unknown,";
    (void)strlcpy(buf, session->device_type->type_name, sizeof(buf));
    if (session->subtype[0] != '\0') {
	(void)strlcat(buf, " ", sizeof(buf));
	(void)strlcat(buf, session->subtype, sizeof(buf));
    }
    return (buf);
}

static void gpsd_error_model(struct gps_device_t *session,
			     struct gps_fix_t *fix, struct gps_fix_t *oldfix)
/* compute errors and derived quantities */
{
    /*
     * Now we compute derived quantities.  This is where the tricky error-
     * modeling stuff goes. Presently we don't know how to derive
     * time error.
     *
     * Some drivers set the position-error fields.  Only the Zodiacs
     * report speed error.  Nobody reports track error or climb error.
     *
     * The UERE constants are our assumption about the base error of
     * GPS fixes in different directions.
     */
#define H_UERE_NO_DGPS		15.0	/* meters, 95% confidence */
#define H_UERE_WITH_DGPS	3.75	/* meters, 95% confidence */
#define V_UERE_NO_DGPS		23.0	/* meters, 95% confidence */
#define V_UERE_WITH_DGPS	5.75	/* meters, 95% confidence */
#define P_UERE_NO_DGPS		19.0	/* meters, 95% confidence */
#define P_UERE_WITH_DGPS	4.75	/* meters, 95% confidence */
    double h_uere, v_uere, p_uere;

    if (NULL == session)
	return;

    h_uere =
	(session->gpsdata.status ==
	 STATUS_DGPS_FIX ? H_UERE_WITH_DGPS : H_UERE_NO_DGPS);
    v_uere =
	(session->gpsdata.status ==
	 STATUS_DGPS_FIX ? V_UERE_WITH_DGPS : V_UERE_NO_DGPS);
    p_uere =
	(session->gpsdata.status ==
	 STATUS_DGPS_FIX ? P_UERE_WITH_DGPS : P_UERE_NO_DGPS);

    /*
     * OK, this is not an error computation, but we're at the right
     * place in the architecture for it.  Compute speed over ground
     * and climb/sink in the simplest possible way.
     */
    if (fix->mode >= MODE_2D && oldfix->mode >= MODE_2D
	&& isnan(fix->speed) != 0) {
	if (fix->time == oldfix->time)
	    fix->speed = 0;
	else
	    fix->speed =
		earth_distance(fix->latitude, fix->longitude,
			       oldfix->latitude, oldfix->longitude)
		/ (fix->time - oldfix->time);
    }
    if (fix->mode >= MODE_3D && oldfix->mode >= MODE_3D
	&& isnan(fix->climb) != 0) {
	if (fix->time == oldfix->time)
	    fix->climb = 0;
	else if (isnan(fix->altitude) == 0 && isnan(oldfix->altitude) == 0) {
	    fix->climb =
		(fix->altitude - oldfix->altitude) / (fix->time -
						      oldfix->time);
	}
    }

    /*
     * Field reports match the theoretical prediction that
     * expected time error should be half the resolution of
     * the GPS clock, so we put the bound of the error
     * in as a constant pending getting it from each driver.
     */
    if (isnan(fix->time) == 0 && isnan(fix->ept) != 0)
	fix->ept = 0.005;
    /* Other error computations depend on having a valid fix */
    gpsd_report(LOG_DATA, "modeling errors: mode=%d, masks=%s\n",
		fix->mode, gpsd_maskdump(session->gpsdata.set));
    if (fix->mode >= MODE_2D) {
	if (isnan(fix->epx) != 0 && isfinite(session->gpsdata.dop.hdop) != 0)
	    fix->epx = session->gpsdata.dop.xdop * h_uere;

	if (isnan(fix->epy) != 0 && isfinite(session->gpsdata.dop.hdop) != 0)
	    fix->epy = session->gpsdata.dop.ydop * h_uere;

	if ((fix->mode >= MODE_3D)
	    && isnan(fix->epv) != 0 && isfinite(session->gpsdata.dop.vdop) != 0)
	    fix->epv = session->gpsdata.dop.vdop * v_uere;

	if (isnan(session->gpsdata.epe) != 0
	    && isfinite(session->gpsdata.dop.pdop) != 0)
	    session->gpsdata.epe = session->gpsdata.dop.pdop * p_uere;
	else
	    session->gpsdata.epe = NAN;

	/*
	 * If we have a current fix and an old fix, and the packet handler
	 * didn't set the speed error and climb error members itself,
	 * try to compute them now.
	 */
	if (isnan(fix->eps) != 0) {
	    if (oldfix->mode > MODE_NO_FIX && fix->mode > MODE_NO_FIX
		&& isnan(oldfix->epx) == 0 && isnan(oldfix->epy) == 0
		&& isnan(oldfix->time) == 0 && isnan(oldfix->time) == 0
		&& fix->time > oldfix->time) {
		double t = fix->time - oldfix->time;
		double e =
		    EMIX(oldfix->epx, oldfix->epy) + EMIX(fix->epx, fix->epy);
		fix->eps = e / t;
	    } else
		fix->eps = NAN;
	}
	if ((fix->mode >= MODE_3D)
	    && isnan(fix->epc) != 0 && fix->time > oldfix->time) {
	    if (oldfix->mode > MODE_3D && fix->mode > MODE_3D) {
		double t = fix->time - oldfix->time;
		double e = oldfix->epv + fix->epv;
		/* if vertical uncertainties are zero this will be too */
		fix->epc = e / t;
	    }
	    /*
	     * We compute a track error estimate solely from the
	     * position of this fix and the last one.  The maximum
	     * track error, as seen from the position of last fix, is
	     * the angle subtended by the two most extreme possible
	     * error positions of the current fix; the expected track
	     * error is half that.  Let the position of the old fix be
	     * A and of the new fix B.  We model the view from A as
	     * two right triangles ABC and ABD with BC and BD both
	     * having the length of the new fix's estimated error.
	     * adj = len(AB), opp = len(BC) = len(BD), hyp = len(AC) =
	     * len(AD). This leads to spurious uncertainties
	     * near 180 when we're moving slowly; to avoid reporting
	     * garbage, throw back NaN if the distance from the previous
	     * fix is less than the error estimate.
	     */
	    fix->epd = NAN;
	    if (oldfix->mode >= MODE_2D) {
		double adj =
		    earth_distance(oldfix->latitude, oldfix->longitude,
				   fix->latitude, fix->longitude);
		if (isnan(adj) == 0 && adj > EMIX(fix->epx, fix->epy)) {
		    double opp = EMIX(fix->epx, fix->epy);
		    double hyp = sqrt(adj * adj + opp * opp);
		    fix->epd = RAD_2_DEG * 2 * asin(opp / hyp);
		}
	    }
	}
    }

    /* save old fix for later error computations */
    /*@ -mayaliasunique @*/
    if (fix->mode >= MODE_2D)
	(void)memcpy(oldfix, fix, sizeof(struct gps_fix_t));
    /*@ +mayaliasunique @*/
}

gps_mask_t gpsd_poll(struct gps_device_t *session)
/* update the stuff in the scoreboard structure */
{
    ssize_t newlen;
    bool first_sync = false;

    gps_clear_fix(&session->newdata);

#ifdef TIMING_ENABLE
    if (session->packet.outbuflen == 0)
	session->d_xmit_time = timestamp();
#endif /* TIMING_ENABLE */

    if (session->packet.type >= COMMENT_PACKET) {
	/*@-shiftnegative@*/
	session->observed |= PACKET_TYPEMASK(session->packet.type);
	/*@+shiftnegative@*/
    }

    /* can we get a full packet from the device? */
    if (session->device_type) {
	newlen = session->device_type->get_packet(session);
	gpsd_report(LOG_RAW,
		    "%s is known to be %s\n",
		    session->gpsdata.dev.path,
		    session->device_type->type_name);
    } else {
	const struct gps_type_t **dp;

	newlen = generic_get(session);
	gpsd_report(LOG_RAW,
		    "packet sniff on %s finds type %d\n",
		    session->gpsdata.dev.path, session->packet.type);
	if (session->packet.type == COMMENT_PACKET) {
	    gpsd_report (LOG_PROG, "comment, sync lock deferred\n");
	} else if (session->packet.type > COMMENT_PACKET) {
	    first_sync = (session->device_type == NULL);
	    for (dp = gpsd_drivers; *dp; dp++)
		if (session->packet.type == (*dp)->packet_type) {
		    (void)gpsd_switch_driver(session, (*dp)->type_name);
		    break;
		}
	} else if (session->getcount++ > 1 && !gpsd_next_hunt_setting(session))
	    return ERROR_IS;
    }

    /* update the scoreboard structure from the GPS */
    gpsd_report(LOG_RAW + 2, "%s sent %zd new characters\n",
		session->gpsdata.dev.path, newlen);
    if (newlen < 0) {		/* read error */
	gpsd_report(LOG_INF, "GPS on %s returned error %zd (%lf sec since data)\n",
		    session->gpsdata.dev.path, newlen,
		    timestamp() - session->gpsdata.online);
	session->gpsdata.online = 0;
	return ERROR_IS;
    } else if (newlen == 0) {		/* zero length read, possible EOF */
	gpsd_report(LOG_INF, "GPS on %s is offline (%lf sec since data)\n",
		    session->gpsdata.dev.path,
		    timestamp() - session->gpsdata.online);
	session->gpsdata.online = 0;
	return NODATA_IS;
    } else if (session->packet.outbuflen == 0) {	/* got new data, but no packet */
	gpsd_report(LOG_RAW + 3, "New data on %s, not yet a packet\n",
		    session->gpsdata.dev.path);
	return ONLINE_IS;
    } else {			/* we have recognized a packet */
	gps_mask_t received = PACKET_IS, dopmask = 0;
	session->gpsdata.online = timestamp();

	gpsd_report(LOG_RAW + 3, "Accepted packet on %s.\n",
		    session->gpsdata.dev.path);

#ifdef TIMING_ENABLE
	session->d_recv_time = timestamp();
#endif /* TIMING_ENABLE */

	/* track the packet count since achieving sync on the device */
	if (first_sync) {
	    /*@-nullderef@*/
	    gpsd_report(LOG_INF,
			"%s identified as type %s (%f sec @ %dbps)\n",
			session->gpsdata.dev.path,
			session->device_type->type_name,
			timestamp() - session->opentime,
			gpsd_get_speed(&session->ttyset));
	    /*@+nullderef@*/
	    /* fire the identified hook */
	    if (session->device_type != NULL
		&& session->device_type->event_hook != NULL)
		session->device_type->event_hook(session, event_identified);
	    session->packet.counter = 0;
	} else
	    session->packet.counter++;

	/* fire the configure hook */
	if (session->device_type != NULL
	    && session->device_type->event_hook != NULL)
	    session->device_type->event_hook(session, event_configure);

	/*
	 * If this is the first time we've achieved sync on this
	 * device, or the driver type has changed for any other
	 * reason, that's a significant event that the caller needs to
	 * know about.
	 */
	if (first_sync || session->notify_clients) {
	    session->notify_clients = false;
	    received |= DRIVER_IS;
	}

	/* Get data from current packet into the fix structure */
	if (session->packet.type != COMMENT_PACKET)
	    if (session->device_type != NULL
		&& session->device_type->parse_packet != NULL)
		received |= session->device_type->parse_packet(session);

#ifdef NTPSHM_ENABLE
	/*
	 * Only update the NTP time if we've seen the leap-seconds data.
	 * Else we may be providing GPS time.
	 */
	if (session->context->enable_ntpshm == 0) {
	    //gpsd_report(LOG_PROG, "NTP: off\n");
	} else if ((received & TIME_IS) == 0) {
	    //gpsd_report(LOG_PROG, "NTP: No time this packet\n");
	} else if (isnan(session->newdata.time)) {
	    //gpsd_report(LOG_PROG, "NTP: bad new time\n");
	} else if (session->newdata.time == session->last_fixtime) {
	    //gpsd_report(LOG_PROG, "NTP: Not a new time\n");
	} else if (session->newdata.mode == MODE_NO_FIX
#if defined(ONCORE_ENABLE) && defined(BINARY_ENABLE)
		   && !(session->device_type == &oncore_binary &&
			session->driver.oncore.good_time!=0)
#endif
		   ) {
	    //gpsd_report(LOG_PROG, "NTP: No fix\n");
	} else {
	    double offset;
	    //gpsd_report(LOG_PROG, "NTP: Got one\n");
	    /* assume zero when there's no offset method */
	    if (session->device_type == NULL
		|| session->device_type->ntp_offset == NULL)
		offset = 0.0;
	    else
		offset = session->device_type->ntp_offset(session);
	    (void)ntpshm_put(session, session->newdata.time, offset);
	    session->last_fixtime = session->newdata.time;
	}
#endif /* NTPSHM_ENABLE */

	/*
	 * Compute fix-quality data from the satellite positions.
	 * These will not overwrite any DOPs reported from the packet
	 * we just got.
	 */
	if ((received & SATELLITE_IS) != 0
	    && session->gpsdata.satellites_visible > 0) {
	    dopmask = fill_dop(&session->gpsdata, &session->gpsdata.dop);
	    session->gpsdata.epe = NAN;
	}
	session->gpsdata.set = ONLINE_IS | dopmask | received;

	/* copy/merge device data into staging buffers */
	/*@-nullderef -nullpass@*/
	if ((session->gpsdata.set & CLEAR_IS) != 0)
	    gps_clear_fix(&session->gpsdata.fix);
	/* don't downgrade mode if holding previous fix */
	if (session->gpsdata.fix.mode > session->newdata.mode)
	    session->gpsdata.set &= ~MODE_IS;
	//gpsd_report(LOG_PROG,
	//              "transfer mask on %s: %02x\n", session->gpsdata.tag, session->gpsdata.set);
	gps_merge_fix(&session->gpsdata.fix,
		      session->gpsdata.set, &session->newdata);
	gpsd_error_model(session, &session->gpsdata.fix, &session->oldfix);
	/*@+nullderef -nullpass@*/

	/*
	 * Count good fixes. We used to check
	 *      session->gpsdata.status > STATUS_NO_FIX
	 * here, but that wasn't quite right.  That tells us whether
	 * we think we have a valid fix for the current cycle, but remains
	 * true while following non-fix packets are received.  What we
	 * really want to know is whether the last packet received was a
	 * fix packet AND held a valid fix. We must ignore non-fix packets
	 * AND packets which have fix data but are flagged as invalid. Some
	 * devices output fix packets on a regular basis, even when unable
	 * to derive a good fix. Such packets should set STATUS_NO_FIX.
	 */
	if ((session->gpsdata.set & LATLON_IS) != 0
	    && session->gpsdata.status > STATUS_NO_FIX)
	    session->context->fixcnt++;

#ifdef TIMING_ENABLE
	session->d_decode_time = timestamp();
#endif /* TIMING_ENABLE */

	/*
	 * Sanity check.  This catches a surprising number of port and
	 * driver errors, including 32-vs.-64-bit problems.
	 */
	/*@+relaxtypes +longunsignedintegral@*/
	if ((session->gpsdata.set & TIME_IS) != 0) {
	    if (session->newdata.time > time(NULL) + (60 * 60 * 24 * 365))
		gpsd_report(LOG_ERROR,
			    "date more than a year in the future!\n");
	    else if (session->newdata.time < 0)
		gpsd_report(LOG_ERROR, "date is negative!\n");
	}
	/*@-relaxtypes -longunsignedintegral@*/

	return session->gpsdata.set;
    }
}

void gpsd_wrap(struct gps_device_t *session)
/* end-of-session wrapup */
{
    if (session->gpsdata.gps_fd != -1)
	gpsd_deactivate(session);
}

void gpsd_zero_satellites( /*@out@*/ struct gps_data_t *out)
{
    (void)memset(out->PRN, 0, sizeof(out->PRN));
    (void)memset(out->elevation, 0, sizeof(out->elevation));
    (void)memset(out->azimuth, 0, sizeof(out->azimuth));
    (void)memset(out->ss, 0, sizeof(out->ss));
    out->satellites_visible = 0;
    clear_dop(&out->dop);
}<|MERGE_RESOLUTION|>--- conflicted
+++ resolved
@@ -360,14 +360,8 @@
 
     chronyfd = socket(AF_UNIX, SOCK_DGRAM, 0);
     if (chronyfd < 0) {
-<<<<<<< HEAD
 	gpsd_report(LOG_PROG, "PPS can not open chrony socket: %s\n", chrony_path);
     } else if (connect(chronyfd, (struct sockaddr *)&s, (int)sizeof(s))) {
-=======
-	gpsd_report(LOG_PROG, "PPS can not open chrony socket: %s\n", 
-	    s.sun_path);
-    } else if (connect(chronyfd, (struct sockaddr *)&s, sizeof (s))) {
->>>>>>> 878a9c08
 	(void)close(chronyfd);
 	chronyfd = -1;
 	gpsd_report(LOG_PROG, "PPS can not connect chrony socket: %s\n", 
